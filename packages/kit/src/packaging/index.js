--- conflicted
+++ resolved
@@ -5,7 +5,6 @@
 import { preprocess } from 'svelte/compiler';
 
 import { mkdirp, rimraf, walk } from '../utils/filesystem.js';
-import { deep_merge } from '../utils/object.js';
 
 const essential_files = ['README', 'LICENSE', 'CHANGELOG', '.gitignore', '.npmignore'];
 
@@ -110,13 +109,6 @@
 	}
 
 	pkg.exports = { ...generated, ...pkg.exports };
-<<<<<<< HEAD
-	const override = config.kit.package.override || {};
-	write(
-		path.join(cwd, config.kit.package.dir, 'package.json'),
-		JSON.stringify(deep_merge(pkg, override)[0], null, 2)
-	);
-=======
 
 	if (!pkg.svelte && contains_svelte_files) {
 		// Several heuristics in Kit/vite-plugin-svelte to tell Vite to mark Svelte packages
@@ -146,7 +138,6 @@
 	}
 
 	write(path.join(abs_package_dir, 'package.json'), JSON.stringify(pkg, null, '  '));
->>>>>>> 2b54b659
 
 	const whitelist = fs.readdirSync(cwd).filter((file) => {
 		const lowercased = file.toLowerCase();
