/** @typedef {import('./types').ConfigDefinition} ConfigDefinition */
/** @typedef {import('./types').Validator} Validator */

/** @type {Validator} */
const options = object(
	{
		extensions: validate(['.svelte'], (input, keypath) => {
			if (!Array.isArray(input) || !input.every((page) => typeof page === 'string')) {
				throw new Error(`${keypath} must be an array of strings`);
			}

			input.forEach((extension) => {
				if (extension[0] !== '.') {
					throw new Error(`Each member of ${keypath} must start with '.' — saw '${extension}'`);
				}

				if (!/^(\.[a-z0-9]+)+$/i.test(extension)) {
					throw new Error(`File extensions must be alphanumeric — saw '${extension}'`);
				}
			});

			return input;
		}),

		kit: object({
			adapter: validate(null, (input, keypath) => {
				if (typeof input !== 'object' || !input.adapt) {
					let message = `${keypath} should be an object with an "adapt" method`;

					if (Array.isArray(input) || typeof input === 'string') {
						// for the early adapter adopters
						message += ', rather than the name of an adapter';
					}

					throw new Error(`${message}. See https://kit.svelte.dev/docs#adapters`);
				}

				return input;
			}),

			amp: boolean(false),

			appDir: validate('_app', (input, keypath) => {
				assert_string(input, keypath);

				if (input) {
					if (input.startsWith('/') || input.endsWith('/')) {
						throw new Error(
							"config.kit.appDir cannot start or end with '/'. See https://kit.svelte.dev/docs#configuration"
						);
					}
				} else {
					throw new Error(`${keypath} cannot be empty`);
				}

				return input;
			}),

			files: object({
				assets: string('static'),
				hooks: string('src/hooks'),
				lib: string('src/lib'),
				routes: string('src/routes'),
				serviceWorker: string('src/service-worker'),
				template: string('src/app.html')
			}),

			floc: boolean(false),

			host: string(null),

			hostHeader: string(null),

			hydrate: boolean(true),

			package: object({
				dir: string('package'),
<<<<<<< HEAD
				emitTypes: boolean(true),
				exports: object({
					include: array_of_strings(['**']),
					exclude: array_of_strings(['**/_*'])
				}),
				files: object({
					include: array_of_strings(['**']),
					exclude: array_of_strings([])
				}),
				override: validate(null, (input, keypath) => {
					if (typeof input !== 'object') {
						throw new Error(`${keypath} should be an object.`);
					}

					return input;
				})
=======
				// excludes all .d.ts and filename starting with _
				exports: fun((filepath) => !/^_|\/_|\.d\.ts$/.test(filepath)),
				files: fun(() => true),
				emitTypes: boolean(true)
>>>>>>> 2b54b659
			}),

			paths: object({
				base: validate('', (input, keypath) => {
					assert_string(input, keypath);

					if (input !== '' && (input.endsWith('/') || !input.startsWith('/'))) {
						throw new Error(
							`${keypath} option must be a root-relative path that starts but doesn't end with '/'. See https://kit.svelte.dev/docs#configuration-paths`
						);
					}

					return input;
				}),
				assets: validate('', (input, keypath) => {
					assert_string(input, keypath);

					if (input) {
						if (!/^[a-z]+:\/\//.test(input)) {
							throw new Error(
								`${keypath} option must be an absolute path, if specified. See https://kit.svelte.dev/docs#configuration-paths`
							);
						}

						if (input.endsWith('/')) {
							throw new Error(
								`${keypath} option must not end with '/'. See https://kit.svelte.dev/docs#configuration-paths`
							);
						}
					}

					return input;
				})
			}),

			prerender: object({
				crawl: boolean(true),
				enabled: boolean(true),
				entries: validate(['*'], (input, keypath) => {
					if (!Array.isArray(input) || !input.every((page) => typeof page === 'string')) {
						throw new Error(`${keypath} must be an array of strings`);
					}

					input.forEach((page) => {
						if (page !== '*' && page[0] !== '/') {
							throw new Error(
								`Each member of ${keypath} must be either '*' or an absolute path beginning with '/' — saw '${page}'`
							);
						}
					});

					return input;
				}),
				// TODO: remove this for the 1.0 release
				force: validate(undefined, (input, keypath) => {
					if (typeof input !== undefined) {
						const newSetting = input ? 'continue' : 'fail';
						const needsSetting = newSetting === 'continue';
						throw new Error(
							`${keypath} has been removed in favor of \`onError\`. In your case, set \`onError\` to "${newSetting}"${
								needsSetting ? '' : ' (or leave it undefined)'
							} to get the same behavior as you would with \`force: ${JSON.stringify(input)}\``
						);
					}
				}),
				onError: validate('fail', (input, keypath) => {
					if (typeof input === 'function') return input;
					if (['continue', 'fail'].includes(input)) return input;
					throw new Error(
						`${keypath} should be either a custom function or one of "continue" or "fail"`
					);
				}),
				// TODO: remove this for the 1.0 release
				pages: validate(undefined, (input, keypath) => {
					if (typeof input !== undefined) {
						throw new Error(`${keypath} has been renamed to \`entries\`.`);
					}
				})
			}),

			router: boolean(true),

			serviceWorker: object({
				files: fun((filename) => !/\.DS_STORE/.test(filename))
			}),

			ssr: boolean(true),

			target: string(null),

			trailingSlash: list(['never', 'always', 'ignore']),

			vite: validate(
				() => ({}),
				(input, keypath) => {
					if (typeof input === 'object') {
						const config = input;
						input = () => config;
					}

					if (typeof input !== 'function') {
						throw new Error(
							`${keypath} must be a Vite config object (https://vitejs.dev/config) or a function that returns one`
						);
					}

					return input;
				}
			)
		})
	},
	true
);

/**
 * @param {Record<string, Validator>} children
 * @param {boolean} [allow_unknown]
 * @returns {Validator}
 */
function object(children, allow_unknown = false) {
	return (input, keypath) => {
		/** @type {Record<string, any>} */
		const output = {};

		if ((input && typeof input !== 'object') || Array.isArray(input)) {
			throw new Error(`${keypath} should be an object`);
		}

		for (const key in input) {
			if (!(key in children)) {
				if (allow_unknown) {
					output[key] = input[key];
				} else {
					let message = `Unexpected option ${keypath}.${key}`;

					// special case
					if (keypath === 'config.kit' && key in options) {
						message += ` (did you mean config.${key}?)`;
					}

					throw new Error(message);
				}
			}
		}

		for (const key in children) {
			const validator = children[key];
			output[key] = validator(input && input[key], `${keypath}.${key}`);
		}

		return output;
	};
}

/**
 * @param {any} fallback
 * @param {(value: any, keypath: string) => any} fn
 * @returns {Validator}
 */
function validate(fallback, fn) {
	return (input, keypath) => {
		return input === undefined ? fallback : fn(input, keypath);
	};
}

/**
 * @param {string | null} fallback
 * @param {boolean} allow_empty
 * @returns {Validator}
 */
function string(fallback, allow_empty = true) {
	return validate(fallback, (input, keypath) => {
		assert_string(input, keypath);

		if (!allow_empty && input === '') {
			throw new Error(`${keypath} cannot be empty`);
		}

		return input;
	});
}

/**
 * @param {boolean} fallback
 * @returns {Validator}
 */
function boolean(fallback) {
	return validate(fallback, (input, keypath) => {
		if (typeof input !== 'boolean') {
			throw new Error(`${keypath} should be true or false, if specified`);
		}
		return input;
	});
}

/**
 * @param {string[]} options
 * @returns {Validator}
 */
function list(options, fallback = options[0]) {
	return validate(fallback, (input, keypath) => {
		if (!options.includes(input)) {
			// prettier-ignore
			const msg = options.length > 2
				? `${keypath} should be one of ${options.slice(0, -1).map(input => `"${input}"`).join(', ')} or "${options[options.length - 1]}"`
				: `${keypath} should be either "${options[0]}" or "${options[1]}"`;

			throw new Error(msg);
		}
		return input;
	});
}

/**
 * @param {(filename: string) => boolean} fallback
 * @returns {Validator}
 */
function fun(fallback) {
	return validate(fallback, (input, keypath) => {
		if (typeof input !== 'function') {
			throw new Error(`${keypath} should be a function, if specified`);
		}
		return input;
	});
}

/**
 * @param {string} input
 * @param {string} keypath
 */
function assert_string(input, keypath) {
	if (typeof input !== 'string') {
		throw new Error(`${keypath} should be a string, if specified`);
	}
}

export default options;<|MERGE_RESOLUTION|>--- conflicted
+++ resolved
@@ -75,29 +75,10 @@
 
 			package: object({
 				dir: string('package'),
-<<<<<<< HEAD
-				emitTypes: boolean(true),
-				exports: object({
-					include: array_of_strings(['**']),
-					exclude: array_of_strings(['**/_*'])
-				}),
-				files: object({
-					include: array_of_strings(['**']),
-					exclude: array_of_strings([])
-				}),
-				override: validate(null, (input, keypath) => {
-					if (typeof input !== 'object') {
-						throw new Error(`${keypath} should be an object.`);
-					}
-
-					return input;
-				})
-=======
 				// excludes all .d.ts and filename starting with _
 				exports: fun((filepath) => !/^_|\/_|\.d\.ts$/.test(filepath)),
 				files: fun(() => true),
 				emitTypes: boolean(true)
->>>>>>> 2b54b659
 			}),
 
 			paths: object({
