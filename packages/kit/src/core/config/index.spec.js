import { test } from 'uvu';
import * as assert from 'uvu/assert';

import { remove_keys } from '../../utils/object.js';
import { validate_config } from './index.js';

test('fills in defaults', () => {
	const validated = validate_config({});

	assert.equal(validated.kit.package.exports(''), true);
	assert.equal(validated.kit.package.files(''), true);
	assert.equal(validated.kit.serviceWorker.files(''), true);
	assert.equal(validated.kit.vite(), {});

	remove_keys(validated, ([, v]) => typeof v === 'function');

	assert.equal(validated, {
		extensions: ['.svelte'],
		kit: {
			adapter: null,
			amp: false,
			appDir: '_app',
			files: {
				assets: 'static',
				hooks: 'src/hooks',
				lib: 'src/lib',
				routes: 'src/routes',
				serviceWorker: 'src/service-worker',
				template: 'src/app.html'
			},
			floc: false,
			host: null,
			hostHeader: null,
			hydrate: true,
			package: {
				dir: 'package',
<<<<<<< HEAD
				emitTypes: true,
				exports: {
					include: ['**'],
					exclude: ['**/_*']
				},
				files: {
					include: ['**'],
					exclude: []
				},
				override: null
			},
			serviceWorker: {
				exclude: []
=======
				emitTypes: true
>>>>>>> 2b54b659
			},
			serviceWorker: {},
			paths: {
				base: '',
				assets: ''
			},
			prerender: {
				crawl: true,
				enabled: true,
				entries: ['*'],
				force: undefined,
				onError: 'fail',
				pages: undefined
			},
			router: true,
			ssr: true,
			target: null,
			trailingSlash: 'never'
		}
	});
});

test('errors on invalid values', () => {
	assert.throws(() => {
		validate_config({
			kit: {
				// @ts-expect-error - given value expected to throw
				target: 42
			}
		});
	}, /^config\.kit\.target should be a string, if specified$/);
});

test('errors on invalid nested values', () => {
	assert.throws(() => {
		validate_config({
			kit: {
				files: {
					// @ts-expect-error - given value expected to throw
					potato: 'blah'
				}
			}
		});
	}, /^Unexpected option config\.kit\.files\.potato$/);
});

test('does not error on invalid top-level values', () => {
	assert.not.throws(() => {
		validate_config({
			// @ts-expect-error - valid option for others but not in our definition
			onwarn: () => {}
		});
	});
});

test('errors on extension without leading .', () => {
	assert.throws(() => {
		validate_config({
			extensions: ['blah']
		});
	}, /Each member of config\.extensions must start with '\.' — saw 'blah'/);
});

test('fills in partial blanks', () => {
	const validated = validate_config({
		kit: {
			files: {
				assets: 'public'
			}
		}
	});

	assert.equal(validated.kit.package.exports(''), true);
	assert.equal(validated.kit.package.files(''), true);
	assert.equal(validated.kit.serviceWorker.files(''), true);
	assert.equal(validated.kit.vite(), {});

	remove_keys(validated, ([, v]) => typeof v === 'function');

	assert.equal(validated, {
		extensions: ['.svelte'],
		kit: {
			adapter: null,
			amp: false,
			appDir: '_app',
			files: {
				assets: 'public',
				hooks: 'src/hooks',
				lib: 'src/lib',
				routes: 'src/routes',
				serviceWorker: 'src/service-worker',
				template: 'src/app.html'
			},
			floc: false,
			host: null,
			hostHeader: null,
			hydrate: true,
			package: {
				dir: 'package',
<<<<<<< HEAD
				emitTypes: true,
				exports: {
					include: ['**'],
					exclude: ['**/_*']
				},
				files: {
					include: ['**'],
					exclude: []
				},
				override: null
			},
			serviceWorker: {
				exclude: []
=======
				emitTypes: true
>>>>>>> 2b54b659
			},
			serviceWorker: {},
			paths: {
				base: '',
				assets: ''
			},
			prerender: {
				crawl: true,
				enabled: true,
				entries: ['*'],
				force: undefined,
				onError: 'fail',
				pages: undefined
			},
			router: true,
			ssr: true,
			target: null,
			trailingSlash: 'never'
		}
	});
});

test('fails if kit.appDir is blank', () => {
	assert.throws(() => {
		validate_config({
			kit: {
				appDir: ''
			}
		});
	}, /^config\.kit\.appDir cannot be empty$/);
});

test('fails if kit.appDir is only slash', () => {
	assert.throws(() => {
		validate_config({
			kit: {
				appDir: '/'
			}
		});
	}, /^config\.kit\.appDir cannot start or end with '\/'. See https:\/\/kit\.svelte\.dev\/docs#configuration$/);
});

test('fails if kit.appDir starts with slash', () => {
	assert.throws(() => {
		validate_config({
			kit: {
				appDir: '/_app'
			}
		});
	}, /^config\.kit\.appDir cannot start or end with '\/'. See https:\/\/kit\.svelte\.dev\/docs#configuration$/);
});

test('fails if kit.appDir ends with slash', () => {
	assert.throws(() => {
		validate_config({
			kit: {
				appDir: '_app/'
			}
		});
	}, /^config\.kit\.appDir cannot start or end with '\/'. See https:\/\/kit\.svelte\.dev\/docs#configuration$/);
});

test('fails if paths.base is not root-relative', () => {
	assert.throws(() => {
		validate_config({
			kit: {
				paths: {
					base: 'https://example.com/somewhere/else'
				}
			}
		});
	}, /^config\.kit\.paths\.base option must be a root-relative path that starts but doesn't end with '\/'. See https:\/\/kit\.svelte\.dev\/docs#configuration-paths$/);
});

test("fails if paths.base ends with '/'", () => {
	assert.throws(() => {
		validate_config({
			kit: {
				paths: {
					base: '/github-pages/'
				}
			}
		});
	}, /^config\.kit\.paths\.base option must be a root-relative path that starts but doesn't end with '\/'. See https:\/\/kit\.svelte\.dev\/docs#configuration-paths$/);
});

test('fails if paths.assets is relative', () => {
	assert.throws(() => {
		validate_config({
			kit: {
				paths: {
					assets: 'foo'
				}
			}
		});
	}, /^config\.kit\.paths\.assets option must be an absolute path, if specified. See https:\/\/kit\.svelte\.dev\/docs#configuration-paths$/);
});

test('fails if paths.assets has trailing slash', () => {
	assert.throws(() => {
		validate_config({
			kit: {
				paths: {
					assets: 'https://cdn.example.com/stuff/'
				}
			}
		});
	}, /^config\.kit\.paths\.assets option must not end with '\/'. See https:\/\/kit\.svelte\.dev\/docs#configuration-paths$/);
});

test('fails if prerender.entries are invalid', () => {
	assert.throws(() => {
		validate_config({
			kit: {
				prerender: {
					entries: ['foo']
				}
			}
		});
	}, /^Each member of config\.kit.prerender.entries must be either '\*' or an absolute path beginning with '\/' — saw 'foo'$/);
});

/**
 * @param {string} name
 * @param {{ base?: string, assets?: string }} input
 * @param {{ base?: string, assets?: string }} output
 */
function validate_paths(name, input, output) {
	test(name, () => {
		assert.equal(
			validate_config({
				kit: {
					paths: input
				}
			}).kit.paths,
			output
		);
	});
}

validate_paths(
	'empty assets relative to base path',
	{
		base: '/path/to/base'
	},
	{
		base: '/path/to/base',
		assets: ''
	}
);

validate_paths(
	'external assets',
	{
		assets: 'https://cdn.example.com'
	},
	{
		base: '',
		assets: 'https://cdn.example.com'
	}
);

validate_paths(
	'external assets with base',
	{
		base: '/path/to/base',
		assets: 'https://cdn.example.com'
	},
	{
		base: '/path/to/base',
		assets: 'https://cdn.example.com'
	}
);

test.run();<|MERGE_RESOLUTION|>--- conflicted
+++ resolved
@@ -34,23 +34,7 @@
 			hydrate: true,
 			package: {
 				dir: 'package',
-<<<<<<< HEAD
-				emitTypes: true,
-				exports: {
-					include: ['**'],
-					exclude: ['**/_*']
-				},
-				files: {
-					include: ['**'],
-					exclude: []
-				},
-				override: null
-			},
-			serviceWorker: {
-				exclude: []
-=======
 				emitTypes: true
->>>>>>> 2b54b659
 			},
 			serviceWorker: {},
 			paths: {
@@ -150,23 +134,7 @@
 			hydrate: true,
 			package: {
 				dir: 'package',
-<<<<<<< HEAD
-				emitTypes: true,
-				exports: {
-					include: ['**'],
-					exclude: ['**/_*']
-				},
-				files: {
-					include: ['**'],
-					exclude: []
-				},
-				override: null
-			},
-			serviceWorker: {
-				exclude: []
-=======
 				emitTypes: true
->>>>>>> 2b54b659
 			},
 			serviceWorker: {},
 			paths: {
