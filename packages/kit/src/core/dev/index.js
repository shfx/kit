import { EventEmitter } from 'events';
import fs from 'fs';
import path from 'path';
import { URL } from 'url';

import { svelte } from '@sveltejs/vite-plugin-svelte';
import amp_validator from 'amphtml-validator';
import CheapWatch from 'cheap-watch';
import colors from 'kleur';
import vite from 'vite';

import { respond } from '../../runtime/server/index.js';
import { rimraf } from '../../utils/filesystem.js';
import { deep_merge } from '../../utils/object.js';
import { __fetch_polyfill } from '../../install-fetch.js';

import { print_config_conflicts } from '../config/index.js';
import { create_app } from '../create_app/index.js';
import create_manifest_data from '../create_manifest_data/index.js';
import { getRawBody } from '../node/index.js';
import { SVELTE_KIT, SVELTE_KIT_ASSETS } from '../constants.js';
import { copy_assets, get_mime_lookup, resolve_entry } from '../utils.js';
import { coalesce_to_error } from '../../utils/error.js';

/** @typedef {{ cwd: string, port: number, host?: string, https: boolean, config: import('types/config').ValidatedConfig }} Options */
/** @typedef {import('types/internal').SSRComponent} SSRComponent */

/** @param {Options} opts */
export async function dev(opts) {
	__fetch_polyfill();

	/** @type {string} */
	const dir = path.resolve(opts.cwd, `${SVELTE_KIT}/dev`);

	const watcher = new Watcher(opts);
	await watcher.init();

	const { config } = opts;

	/** @type {import('vite').UserConfig} */
	const vite_config = (config.kit.vite && config.kit.vite()) || {};

	const default_config = {
		server: {
			fs: {
				allow: allowed_directories(config, opts.cwd)
			},
			strictPort: true
		}
	};

	// don't warn on overriding defaults
	const [modified_vite_config] = deep_merge(default_config, vite_config);

	const kit_plugin = await create_plugin(opts, dir, () => {
		if (!watcher.manifest) {
			throw new Error('Manifest is not available');
		}

		return watcher.manifest;
	});

	/** @type {[any, string[]]} */
	const [merged_config, conflicts] = deep_merge(modified_vite_config, {
		configFile: false,
		root: opts.cwd,
		resolve: {
			alias: {
				$app: path.resolve(`${dir}/runtime/app`),
				$lib: config.kit.files.lib
			}
		},
		build: {
			rollupOptions: {
				// Vite dependency crawler needs an explicit JS entry point
				// eventhough server otherwise works without it
				input: path.resolve(`${dir}/runtime/internal/start.js`)
			}
		},
		plugins: [
			svelte({
				extensions: config.extensions,
				emitCss: !config.kit.amp,
				compilerOptions: {
					hydratable: !!config.kit.hydrate
				}
			}),
			kit_plugin
		],
		publicDir: config.kit.files.assets,
		base: config.kit.paths.assets.startsWith('/') ? `${config.kit.paths.assets}/` : '/'
	});

	print_config_conflicts(conflicts, 'kit.vite.');

	// optional config from command-line flags
	// these should take precedence, but not print conflict warnings
	if (opts.host) {
		merged_config.server.host = opts.host;
	}
	// https is already enabled then do nothing. it could be an object and we
	// don't want to overwrite with a boolean
	if (opts.https && !merged_config.server.https) {
		merged_config.server.https = opts.https;
	}
	if (opts.port) {
		merged_config.server.port = opts.port;
	}

	const vite_server = await vite.createServer(merged_config);
	await vite_server.listen(opts.port);

	let closed = false;
	process.on('exit', () => {
		if (!vite_server || !watcher.cheapwatch) {
			throw new Error('Cannot close server before it is initialized');
		}

		if (closed) return;
		closed = true;

		vite_server.close();

		// TODO: can we create the watcher in the plugin and close it in closeBundle
		watcher.cheapwatch.close();
	});

	return { watcher, vite: vite_server };
}

class Watcher extends EventEmitter {
	/** @param {Options} opts */
	constructor({ cwd = process.cwd(), config }) {
		super();

		/** @type {string} */
		this.cwd = cwd;

		/** @type {string} */
		this.dir = path.resolve(cwd, `${SVELTE_KIT}/dev`);

		/** @type {import('types/config').ValidatedConfig} */
		this.config = config;
	}

	async init() {
		rimraf(this.dir);
		copy_assets(this.dir);
		process.env.VITE_SVELTEKIT_AMP = this.config.kit.amp ? 'true' : '';

		this.cheapwatch = new CheapWatch({
			dir: this.config.kit.files.routes,
			/** @type {({ path }: { path: string }) => boolean} */
			filter: ({ path }) => path.split('/').every((part) => part[0] !== '_' || part[1] === '_')
		});

		await this.cheapwatch.init();

		// not sure why TS doesn't understand that CheapWatch extends EventEmitter
		this.cheapwatch.on('+', ({ isNew }) => {
			if (isNew) this.update();
		});

		this.cheapwatch.on('-', () => {
			this.update();
		});

		this.update();
	}

	update() {
		const manifest_data = create_manifest_data({
			config: this.config,
			output: this.dir,
			cwd: this.cwd
		});

		create_app({
			manifest_data,
			output: this.dir,
			cwd: this.cwd
		});

		/** @type {import('types/app').SSRManifest} */
		this.manifest = {
			appDir: this.config.kit.appDir,
			assets: new Set(manifest_data.assets.map((asset) => asset.file)),
			_: {
				mime: get_mime_lookup(manifest_data),
				entry: {
					file: `/${SVELTE_KIT}/dev/runtime/internal/start.js`,
					css: [],
					js: []
				},
				nodes: manifest_data.components,
				routes: manifest_data.routes.map((route) => {
					if (route.type === 'page') {
						return {
							type: 'page',
							pattern: route.pattern,
							params: get_params(route.params),
							a: route.a.map((id) => manifest_data.components.indexOf(id)),
							b: route.b.map((id) => manifest_data.components.indexOf(id))
						};
					}

					return {
						type: 'endpoint',
						pattern: route.pattern,
						params: get_params(route.params),
						file: route.file
					};
				})
			}
		};
	}
}

/**
 * @param {import('types/config').ValidatedConfig} config
 * @param {string} cwd
 */
export function allowed_directories(config, cwd) {
	return [
		...new Set([
			config.kit.files.assets,
			config.kit.files.lib,
			config.kit.files.routes,
			path.resolve(cwd, 'src'),
			path.resolve(cwd, SVELTE_KIT),
			path.resolve(cwd, 'node_modules'),
			path.resolve(vite.searchForWorkspaceRoot(cwd), 'node_modules')
		])
	];
}

/** @param {string[]} array */
function get_params(array) {
	// given an array of params like `['x', 'y', 'z']` for
	// src/routes/[x]/[y]/[z]/svelte, create a function
	// that turns a RegExpExecArray into ({ x, y, z })

	/** @param {RegExpExecArray} match */
	const fn = (match) => {
		/** @type {Record<string, string>} */
		const params = {};
		array.forEach((key, i) => {
			if (key.startsWith('...')) {
				params[key.slice(3)] = match[i + 1] || '';
			} else {
				params[key] = match[i + 1];
			}
		});
		return params;
	};

	return fn;
}

/**
 * @param {Options} opts
 * @param {string} dir
 * @param {() => import('types/app').SSRManifest} get_manifest
 */
async function create_plugin(opts, dir, get_manifest) {
	const { config } = opts;

	/**
	 * @type {amp_validator.Validator?}
	 */
	const validator = config.kit.amp ? await amp_validator.getInstance() : null;

	/**
	 * @param {vite.ViteDevServer} vite
	 */
	function create_kit_middleware(vite) {
		/**
		 * Use a named function for debugging
		 * @type {import('connect').NextHandleFunction}
		 */
		return async function svelteKitMiddleware(req, res) {
			try {
				if (!req.url || !req.method) throw new Error('Incomplete request');
				if (req.url === '/favicon.ico') return not_found(res);

				const parsed = new URL(req.url, 'http://localhost/');
				if (!parsed.pathname.startsWith(config.kit.paths.base)) return not_found(res);

				/** @type {Partial<import('types/internal').Hooks>} */
				const user_hooks = resolve_entry(config.kit.files.hooks)
					? await vite.ssrLoadModule(`/${config.kit.files.hooks}`)
					: {};

				/** @type {import('types/internal').Hooks} */
				const hooks = {
					getSession: user_hooks.getSession || (() => ({})),
					handle: user_hooks.handle || (({ request, resolve }) => resolve(request)),
					handleError:
						user_hooks.handleError ||
						(({ /** @type {Error & { frame?: string }} */ error }) => {
							console.error(colors.bold().red(error.message));
							if (error.frame) {
								console.error(colors.gray(error.frame));
							}
							if (error.stack) {
								console.error(colors.gray(error.stack));
							}
						}),
					externalFetch: user_hooks.externalFetch || fetch
				};

				if (/** @type {any} */ (hooks).getContext) {
					// TODO remove this for 1.0
					throw new Error(
						'The getContext hook has been removed. See https://kit.svelte.dev/docs#hooks'
					);
				}

				if (/** @type {any} */ (hooks).serverFetch) {
					// TODO remove this for 1.0
					throw new Error('The serverFetch hook has been renamed to externalFetch.');
				}

				const root = (await vite.ssrLoadModule(`/${dir}/generated/root.svelte`)).default;

				const paths = await vite.ssrLoadModule(`/${SVELTE_KIT}/dev/runtime/paths.js`);

				paths.set_paths({
					base: config.kit.paths.base,
					assets: config.kit.paths.assets ? SVELTE_KIT_ASSETS : config.kit.paths.base
				});

				let body;

				try {
					body = await getRawBody(req);
				} catch (/** @type {any} */ err) {
					res.statusCode = err.status || 400;
					return res.end(err.reason || 'Invalid request body');
				}

<<<<<<< HEAD
				const origin = `${opts.https ? 'https' : 'http'}://${req.headers.host}`;

=======
>>>>>>> 62c25fdf
				const rendered = await respond(
					{
						url: new URL(`${https ? 'https' : 'http'}://${req.headers.host}${req.url}`),
						headers: /** @type {import('types/helper').RequestHeaders} */ (req.headers),
						method: req.method,
						rawBody: body
					},
					{
						amp: config.kit.amp,
						dev: true,
						floc: config.kit.floc,
						get_stack: (error) => {
							vite.ssrFixStacktrace(error);
							return error.stack;
						},
						handle_error: (error, request) => {
							vite.ssrFixStacktrace(error);
							hooks.handleError({ error, request });
						},
						hooks,
						hydrate: config.kit.hydrate,
						load_component: async (id) => {
							const url = `/${id}`;

							if (!vite) throw new Error('Vite server has not been initialized');

							const module = /** @type {SSRComponent} */ (await vite.ssrLoadModule(url));
							const node = await vite.moduleGraph.getModuleByUrl(url);

							if (!node) throw new Error(`Could not find node for ${url}`);

							const deps = new Set();
							find_deps(node, deps);

							const styles = new Set();

							for (const dep of deps) {
								const parsed = new URL(dep.url, 'http://localhost/');
								const query = parsed.searchParams;

								// TODO what about .scss files, etc?
								if (
									dep.file.endsWith('.css') ||
									(query.has('svelte') && query.get('type') === 'style')
								) {
									try {
										const mod = await vite.ssrLoadModule(dep.url);
										styles.add(mod.default);
									} catch {
										// this can happen with dynamically imported modules, I think
										// because the Vite module graph doesn't distinguish between
										// static and dynamic imports? TODO investigate, submit fix
									}
								}
							}

							return {
								module,
								entry: url.endsWith('.svelte') ? url : url + '?import',
								css: [],
								js: [],
								styles: Array.from(styles)
							};
						},
						load_endpoint: async (file) => {
							if (!vite) throw new Error('Vite server has not been initialized');
							const url = path.resolve(opts.cwd, file);
							return await vite.ssrLoadModule(url);
						},
						manifest: get_manifest(),
						paths: {
							base: config.kit.paths.base,
							assets: config.kit.paths.assets ? SVELTE_KIT_ASSETS : config.kit.paths.base
						},
						prefix: '',
						prerender: config.kit.prerender.enabled,
						read: (file) => fs.readFileSync(path.join(config.kit.files.assets, file)),
						root,
						router: config.kit.router,
						ssr: config.kit.ssr,
						target: config.kit.target,
						template: ({ head, body }) => {
							let rendered = fs
								.readFileSync(config.kit.files.template, 'utf8')
								.replace('%svelte.head%', () => head)
								.replace('%svelte.body%', () => body);

							if (config.kit.amp && validator) {
								const result = validator.validateString(rendered);

								if (result.status !== 'PASS') {
									const lines = rendered.split('\n');

									/** @param {string} str */
									const escape = (str) =>
										str.replace(/&/g, '&amp;').replace(/</g, '&lt;').replace(/>/g, '&gt;');

									rendered = `<!doctype html>
										<head>
											<meta charset="utf-8" />
											<meta name="viewport" content="width=device-width, initial-scale=1" />
											<style>
												body {
													font-family: -apple-system, BlinkMacSystemFont, 'Segoe UI', Roboto, Oxygen, Ubuntu, Cantarell, 'Open Sans', 'Helvetica Neue', sans-serif;
													color: #333;
												}

												pre {
													background: #f4f4f4;
													padding: 1em;
													overflow-x: auto;
												}
											</style>
										</head>
										<h1>AMP validation failed</h1>

										${result.errors
											.map(
												(error) => `
											<h2>${error.severity}</h2>
											<p>Line ${error.line}, column ${error.col}: ${error.message} (<a href="${error.specUrl}">${
													error.code
												}</a>)</p>
											<pre>${escape(lines[error.line - 1])}</pre>
										`
											)
											.join('\n\n')}
									`;
								}
							}

							return rendered;
						},
						trailing_slash: config.kit.trailingSlash
					}
				);

				if (rendered) {
					res.writeHead(rendered.status, rendered.headers);
					if (rendered.body) res.write(rendered.body);
					res.end();
				} else {
					not_found(res);
				}
			} catch (e) {
				const error = coalesce_to_error(e);
				vite.ssrFixStacktrace(error);
				res.statusCode = 500;
				res.end(error.stack);
			}
		};
	}

	return {
		name: 'vite-plugin-svelte-kit',
		/**
		 * @param {import('vite').ViteDevServer} vite
		 */
		configureServer(vite) {
			return () => {
				remove_html_middlewares(vite.middlewares);
				vite.middlewares.use(create_kit_middleware(vite));
			};
		}
	};
}

/** @param {import('http').ServerResponse} res */
function not_found(res) {
	res.statusCode = 404;
	res.end('Not found');
}

/**
 * @param {import('connect').Server} server
 */
function remove_html_middlewares(server) {
	const html_middlewares = [
		'viteIndexHtmlMiddleware',
		'vite404Middleware',
		'viteSpaFallbackMiddleware'
	];
	for (let i = server.stack.length - 1; i > 0; i--) {
		// @ts-expect-error using internals until https://github.com/vitejs/vite/pull/4640 is merged
		if (html_middlewares.includes(server.stack[i].handle.name)) {
			server.stack.splice(i, 1);
		}
	}
}

/**
 * @param {import('vite').ModuleNode} node
 * @param {Set<import('vite').ModuleNode>} deps
 */
function find_deps(node, deps) {
	for (const dep of node.importedModules) {
		if (!deps.has(dep)) {
			deps.add(dep);
			find_deps(dep, deps);
		}
	}
}<|MERGE_RESOLUTION|>--- conflicted
+++ resolved
@@ -339,11 +339,6 @@
 					return res.end(err.reason || 'Invalid request body');
 				}
 
-<<<<<<< HEAD
-				const origin = `${opts.https ? 'https' : 'http'}://${req.headers.host}`;
-
-=======
->>>>>>> 62c25fdf
 				const rendered = await respond(
 					{
 						url: new URL(`${https ? 'https' : 'http'}://${req.headers.host}${req.url}`),
