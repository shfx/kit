import fs from 'fs';
import { join } from 'path';
import { pipeline } from 'stream';
import { fileURLToPath } from 'url';
import { promisify } from 'util';

import { appResolver } from '@sveltejs/kit/adapter';
import esbuild from 'esbuild';
import glob from 'tiny-glob';
import zlib from 'zlib';

const pipe = promisify(pipeline);

/**
 * @typedef {import('esbuild').BuildOptions} BuildOptions
 */

/** @type {import('.')} */
export default function ({
	out = 'build',
	precompress,
	env: { path: path_env = 'SOCKET_PATH', host: host_env = 'HOST', port: port_env = 'PORT' } = {},
	esbuild: esbuild_config
} = {}) {
	return {
		name: '@sveltejs/adapter-node',

		async adapt({ utils, config }) {
			utils.rimraf(out);

			utils.log.minor('Copying assets');
			const static_directory = join(out, 'assets');
			utils.copy_client_files(static_directory);
			utils.copy_static_files(static_directory);

			if (precompress) {
				utils.log.minor('Compressing assets');
				await compress(static_directory);
			}

			utils.log.minor('Building SvelteKit middleware');
			const files = fileURLToPath(new URL('./files', import.meta.url));
			utils.copy(files, '.svelte-kit/node');
			fs.writeFileSync(
				'.svelte-kit/node/env.js', // types pointed in src/env.d.ts
				`export const path = process.env[${JSON.stringify(
					path_env
				)}] || false;\nexport const host = process.env[${JSON.stringify(
					host_env
				)}] || '0.0.0.0';\nexport const port = process.env[${JSON.stringify(
					port_env
				)}] || (!path && 3000);`
			);

			/** @type {BuildOptions} */
			const default_options = {
				entryPoints: ['.svelte-kit/node/middlewares.js'],
				outfile: join(out, 'middlewares.js'),
				bundle: true,
				external: Object.keys(
					JSON.parse(fs.readFileSync('package.json', 'utf8')).dependencies || {}
				),
				format: 'esm',
				platform: 'node',
				target: 'node12',
				inject: [join(files, 'shims.js')],
				plugins: [appResolver()],
				define: {
					APP_DIR: `"/${config.kit.appDir}/"`
				}
			};
<<<<<<< HEAD
			await esbuild.build(esbuild_config ? await esbuild_config(default_options) : default_options);

			utils.log.minor('Building SvelteKit reference server');
			/** @type {BuildOptions} */
			const ref_server_options = {
=======
			const build_options = esbuild_config ? await esbuild_config(defaultOptions) : defaultOptions;
			await esbuild.build(build_options);

			utils.log.minor('Building SvelteKit reference server');
			/** @type {BuildOptions} */
			const default_options_ref_server = {
>>>>>>> d3c1fa3e
				entryPoints: ['.svelte-kit/node/index.js'],
				outfile: join(out, 'index.js'),
				bundle: true,
				external: ['./middlewares.js'], // does not work, eslint does not exclude middlewares from target
				format: 'esm',
				platform: 'node',
				target: 'node12',
				// external exclude workaround, see https://github.com/evanw/esbuild/issues/514
				plugins: [
					{
						name: 'fix-middlewares-exclude',
						setup(build) {
							// Match an import called "./middlewares.js" and mark it as external
							build.onResolve({ filter: /^\.\/middlewares\.js$/ }, () => ({ external: true }));
						}
					}
				]
			};
<<<<<<< HEAD
			await esbuild.build(
				esbuild_config ? await esbuild_config(ref_server_options) : ref_server_options
			);
=======
			const build_options_ref_server = esbuild_config
				? await esbuild_config(default_options_ref_server)
				: default_options_ref_server;
			await esbuild.build(build_options_ref_server);
>>>>>>> d3c1fa3e

			utils.log.minor('Prerendering static pages');
			await utils.prerender({
				dest: `${out}/prerendered`
			});
			if (precompress && fs.existsSync(`${out}/prerendered`)) {
				utils.log.minor('Compressing prerendered pages');
				await compress(`${out}/prerendered`);
			}
		}
	};
}

/**
 * @param {string} directory
 */
async function compress(directory) {
	const files = await glob('**/*.{html,js,json,css,svg,xml}', {
		cwd: directory,
		dot: true,
		absolute: true,
		filesOnly: true
	});

	await Promise.all(
		files.map((file) => Promise.all([compress_file(file, 'gz'), compress_file(file, 'br')]))
	);
}

/**
 * @param {string} file
 * @param {'gz' | 'br'} format
 */
async function compress_file(file, format = 'gz') {
	const compress =
		format == 'br'
			? zlib.createBrotliCompress({
					params: {
						[zlib.constants.BROTLI_PARAM_MODE]: zlib.constants.BROTLI_MODE_TEXT,
						[zlib.constants.BROTLI_PARAM_QUALITY]: zlib.constants.BROTLI_MAX_QUALITY,
						[zlib.constants.BROTLI_PARAM_SIZE_HINT]: fs.statSync(file).size
					}
			  })
			: zlib.createGzip({ level: zlib.constants.Z_BEST_COMPRESSION });

	const source = fs.createReadStream(file);
	const destination = fs.createWriteStream(`${file}.${format}`);

	await pipe(source, compress, destination);
}<|MERGE_RESOLUTION|>--- conflicted
+++ resolved
@@ -69,20 +69,13 @@
 					APP_DIR: `"/${config.kit.appDir}/"`
 				}
 			};
-<<<<<<< HEAD
-			await esbuild.build(esbuild_config ? await esbuild_config(default_options) : default_options);
 
-			utils.log.minor('Building SvelteKit reference server');
-			/** @type {BuildOptions} */
-			const ref_server_options = {
-=======
 			const build_options = esbuild_config ? await esbuild_config(defaultOptions) : defaultOptions;
 			await esbuild.build(build_options);
 
 			utils.log.minor('Building SvelteKit reference server');
 			/** @type {BuildOptions} */
 			const default_options_ref_server = {
->>>>>>> d3c1fa3e
 				entryPoints: ['.svelte-kit/node/index.js'],
 				outfile: join(out, 'index.js'),
 				bundle: true,
@@ -101,16 +94,11 @@
 					}
 				]
 			};
-<<<<<<< HEAD
-			await esbuild.build(
-				esbuild_config ? await esbuild_config(ref_server_options) : ref_server_options
-			);
-=======
+
 			const build_options_ref_server = esbuild_config
 				? await esbuild_config(default_options_ref_server)
 				: default_options_ref_server;
 			await esbuild.build(build_options_ref_server);
->>>>>>> d3c1fa3e
 
 			utils.log.minor('Prerendering static pages');
 			await utils.prerender({
